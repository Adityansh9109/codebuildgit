version: 0.2
env:
  variables:
<<<<<<< HEAD
    OWNER_NAME: "Adityansh9109"          # GitHub org name or your username
    REPO_NAME: "codebuild1" # Desired repo name
  secrets-manager:
    GITHUB_TOKEN: "myapp/github-token:GITHUB_TOKEN"  # JSON key inside secret
=======
    OWNER_NAME: "Adityansh9109"              # Organization name
    REPO_NAME: "codebuild29-10-final"
    BRANCH_NAMES: "dev,qa"                 # Branches to create
    USERS: "AdityanshShamra"             # GitHub usernames
  secrets-manager:
    GITHUB_TOKEN: "myapp/github-token:GITHUB_TOKEN"
>>>>>>> 79bfe493

phases:
  install:
    runtime-versions:
      python: 3.11
    commands:
      - echo "Installing dependencies..."
      - pip install --upgrade pip
      - pip install PyGithub

  build:
    commands:
      - echo "Running create_repo.py..."
      - python create_repo.py

  post_build:
    commands:
      - echo "✅ Repository creation completed."<|MERGE_RESOLUTION|>--- conflicted
+++ resolved
@@ -1,19 +1,12 @@
 version: 0.2
 env:
   variables:
-<<<<<<< HEAD
-    OWNER_NAME: "Adityansh9109"          # GitHub org name or your username
-    REPO_NAME: "codebuild1" # Desired repo name
-  secrets-manager:
-    GITHUB_TOKEN: "myapp/github-token:GITHUB_TOKEN"  # JSON key inside secret
-=======
     OWNER_NAME: "Adityansh9109"              # Organization name
     REPO_NAME: "codebuild29-10-final"
     BRANCH_NAMES: "dev,qa"                 # Branches to create
     USERS: "AdityanshShamra"             # GitHub usernames
   secrets-manager:
     GITHUB_TOKEN: "myapp/github-token:GITHUB_TOKEN"
->>>>>>> 79bfe493
 
 phases:
   install:
